{
  "package": "dev.patrickgold.florisboard",
  "characterLayouts": {
    "qwerty": "QWERTY",
    "qwertz": "QWERTZ",
    "azerty": "AZERTY",
    "spanish": "Spanish (QWERTY)",
    "norwegian": "Norwegian (QWERTY)",
    "swedish_finnish": "Swedish/Finnish (QWERTY)",
    "danish": "Danish (QWERTY)",
    "icelandic": "Icelandic (QWERTY)",
    "swiss_german": "Swiss German (QWERTZ)",
    "swiss_french": "Swiss French (QWERTZ)",
    "swiss_italian": "Swiss Italian (QWERTZ)",
    "hungarian": "Hungarian (QWERTZ)",
    "persian": "Persian",
    "arabic": "Arabic",
    "esperanto": "Esperanto",
    "esperanto_with_hx": "Esperanto with 'ĥ'",
    "colemak": "Colemak",
    "dvorak": "Dvorak",
    "jcuken_russian": "Russian (JCUKEN)",
    "canadian_french": "Canadian French (QWERTY)",
    "greek": "Ελληνικά"
  },
  "defaultSubtypes": [
    {
      "id": 101,
      "languageTag": "en-US",
      "preferredLayout": "qwerty"
    },
    {
      "id": 102,
      "languageTag": "en-UK",
      "preferredLayout": "qwerty"
    },
    {
      "id": 103,
      "languageTag": "en-CA",
      "preferredLayout": "qwerty"
    },
    {
      "id": 104,
      "languageTag": "en-AU",
      "preferredLayout": "qwerty"
    },
    {
      "id": 201,
      "languageTag": "de-DE",
      "preferredLayout": "qwertz"
    },
    {
      "id": 202,
      "languageTag": "de-AT",
      "preferredLayout": "qwertz"
    },
    {
      "id": 203,
      "languageTag": "de-CH",
      "preferredLayout": "swiss_german"
    },
    {
      "id": 301,
      "languageTag": "fr-FR",
      "preferredLayout": "azerty"
    },
    {
      "id": 302,
      "languageTag": "fr-CA",
      "preferredLayout": "canadian_french"
    },
    {
      "id": 303,
      "languageTag": "fr-CH",
      "preferredLayout": "swiss_french"
    },
    {
      "id": 401,
      "languageTag": "it-IT",
      "preferredLayout": "qwerty"
    },
    {
      "id": 402,
      "languageTag": "it-CH",
      "preferredLayout": "swiss_italian"
    },
    {
      "id": 501,
      "languageTag": "es-ES",
      "preferredLayout": "spanish"
    },
    {
      "id": 502,
      "languageTag": "es-US",
      "preferredLayout": "spanish"
    },
    {
      "id": 503,
      "languageTag": "es-419",
      "preferredLayout": "spanish"
    },
    {
      "id": 601,
      "languageTag": "pt-PT",
      "preferredLayout": "qwerty"
    },
    {
      "id": 602,
      "languageTag": "pt-BR",
      "preferredLayout": "qwerty"
    },
    {
      "id": 701,
      "languageTag": "nb-NO",
      "preferredLayout": "norwegian"
    },
    {
      "id": 702,
      "languageTag": "nn-NO",
      "preferredLayout": "norwegian"
    },
    {
      "id": 711,
      "languageTag": "sv-SE",
      "preferredLayout": "swedish_finnish"
    },
    {
      "id": 721,
      "languageTag": "fi-FI",
      "preferredLayout": "swedish_finnish"
    },
    {
      "id": 731,
      "languageTag": "da-DK",
      "preferredLayout": "danish"
    },
    {
      "id": 741,
      "languageTag": "is-IS",
      "preferredLayout": "icelandic"
    },
    {
      "id": 801,
      "languageTag": "fa-FA",
      "preferredLayout": "persian"
    },
    {
      "id": 901,
      "languageTag": "ar",
      "preferredLayout": "arabic"
    },
    {
      "id": 1001,
      "languageTag": "hu",
      "preferredLayout": "hungarian"
    },
    {
      "id": 1101,
      "languageTag": "eo",
      "preferredLayout": "esperanto"
    },
    {
<<<<<<< HEAD
      "id": 1601,
      "languageTag": "pl",
=======
      "id": 1201,
      "languageTag": "hr",
      "preferredLayout": "qwertz"
    },
    {
      "id": 1301,
      "languageTag": "ru",
      "preferredLayout": "jcuken_russian"
    },
    {
      "id": 1401,
      "languageTag": "el",
      "preferredLayout": "greek"
    },
    {
      "id": 1501,
      "languageTag": "ro",
>>>>>>> d9dedc44
      "preferredLayout": "qwerty"
    }
  ]
}<|MERGE_RESOLUTION|>--- conflicted
+++ resolved
@@ -160,10 +160,6 @@
       "preferredLayout": "esperanto"
     },
     {
-<<<<<<< HEAD
-      "id": 1601,
-      "languageTag": "pl",
-=======
       "id": 1201,
       "languageTag": "hr",
       "preferredLayout": "qwertz"
@@ -181,7 +177,11 @@
     {
       "id": 1501,
       "languageTag": "ro",
->>>>>>> d9dedc44
+      "preferredLayout": "qwerty"
+    },
+    {
+      "id": 1601,
+      "languageTag": "pl",
       "preferredLayout": "qwerty"
     }
   ]
